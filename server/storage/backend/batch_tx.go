--- conflicted
+++ resolved
@@ -69,15 +69,7 @@
 
 // Lock is supposed to be called only by the unit test.
 func (t *batchTx) Lock() {
-<<<<<<< HEAD
-	stackTraceStr := string(debug.Stack())
-	if !strings.Contains(stackTraceStr, "_test.go") {
-		t.backend.lg.Fatal("Lock called outside of unit test", zap.Stack("stacktrace"))
-	}
-
-=======
 	ValidateCalledFromUnittest(t.backend.lg)
->>>>>>> b6c3f6a8
 	t.lock()
 }
 
