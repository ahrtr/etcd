// Copyright 2015 The etcd Authors
//
// Licensed under the Apache License, Version 2.0 (the "License");
// you may not use this file except in compliance with the License.
// You may obtain a copy of the License at
//
//     http://www.apache.org/licenses/LICENSE-2.0
//
// Unless required by applicable law or agreed to in writing, software
// distributed under the License is distributed on an "AS IS" BASIS,
// WITHOUT WARRANTIES OR CONDITIONS OF ANY KIND, either express or implied.
// See the License for the specific language governing permissions and
// limitations under the License.

package backend

import (
	"bytes"
	"math"
	"runtime/debug"
	"strings"
	"sync"
	"sync/atomic"
	"time"

	bolt "go.etcd.io/bbolt"
	"go.uber.org/zap"
)

type BucketID int

type Bucket interface {
	// ID returns a unique identifier of a bucket.
	// The id must NOT be persisted and can be used as lightweight identificator
	// in the in-memory maps.
	ID() BucketID
	Name() []byte
	// String implements Stringer (human readable name).
	String() string

	// IsSafeRangeBucket is a hack to avoid inadvertently reading duplicate keys;
	// overwrites on a bucket should only fetch with limit=1, but safeRangeBucket
	// is known to never overwrite any key so range is safe.
	IsSafeRangeBucket() bool
}

type BatchTx interface {
	ReadTx
	UnsafeCreateBucket(bucket Bucket)
	UnsafeDeleteBucket(bucket Bucket)
	UnsafePut(bucket Bucket, key []byte, value []byte)
	UnsafeSeqPut(bucket Bucket, key []byte, value []byte)
	UnsafeDelete(bucket Bucket, key []byte)
	// Commit commits a previous tx and begins a new writable one.
	Commit()
	// CommitAndStop commits the previous tx and does not create a new one.
	CommitAndStop()
	LockInsideApply()
	LockOutsideApply()
}

type batchTx struct {
	sync.Mutex
	tx      *bolt.Tx
	backend *backend

	pending int
}

// Lock is supposed to be called only by the unit test.
func (t *batchTx) Lock() {
	stackTraceStr := string(debug.Stack())
	if !strings.Contains(stackTraceStr, "_test.go") {
		t.backend.lg.Fatal("Lock called outside of unit test", zap.Stack("stacktrace"))
	}

	t.lock()
}

func (t *batchTx) lock() {
	t.Mutex.Lock()
}

func (t *batchTx) LockInsideApply() {
	t.lock()
	if t.backend.txPostLockHook != nil {
		// The callers of some methods (i.e., (*RaftCluster).AddMember)
		// can be coming from both InsideApply and OutsideApply, but the
		// callers from OutsideApply will have a nil txPostLockHook. So we
		// should check the txPostLockHook before validating the callstack.
		ValidateCalledInsideApply(t.backend.lg)
		t.backend.txPostLockHook()
	}
}

func (t *batchTx) LockOutsideApply() {
	ValidateCalledOutSideApply(t.backend.lg)
	t.lock()
}

func (t *batchTx) Unlock() {
	if t.pending >= t.backend.batchLimit {
		t.commit(false)
	}
	t.Mutex.Unlock()
}

// BatchTx interface embeds ReadTx interface. But RLock() and RUnlock() do not
// have appropriate semantics in BatchTx interface. Therefore should not be called.
// TODO: might want to decouple ReadTx and BatchTx

func (t *batchTx) RLock() {
	panic("unexpected RLock")
}

func (t *batchTx) RUnlock() {
	panic("unexpected RUnlock")
}

func (t *batchTx) UnsafeCreateBucket(bucket Bucket) {
	_, err := t.tx.CreateBucket(bucket.Name())
	if err != nil && err != bolt.ErrBucketExists {
		t.backend.lg.Fatal(
			"failed to create a bucket",
			zap.Stringer("bucket-name", bucket),
			zap.Error(err),
		)
	}
	t.pending++
}

func (t *batchTx) UnsafeDeleteBucket(bucket Bucket) {
	err := t.tx.DeleteBucket(bucket.Name())
	if err != nil && err != bolt.ErrBucketNotFound {
		t.backend.lg.Fatal(
			"failed to delete a bucket",
			zap.Stringer("bucket-name", bucket),
			zap.Error(err),
		)
	}
	t.pending++
}

// UnsafePut must be called holding the lock on the tx.
func (t *batchTx) UnsafePut(bucket Bucket, key []byte, value []byte) {
	t.unsafePut(bucket, key, value, false)
}

// UnsafeSeqPut must be called holding the lock on the tx.
func (t *batchTx) UnsafeSeqPut(bucket Bucket, key []byte, value []byte) {
	t.unsafePut(bucket, key, value, true)
}

func (t *batchTx) unsafePut(bucketType Bucket, key []byte, value []byte, seq bool) {
	bucket := t.tx.Bucket(bucketType.Name())
	if bucket == nil {
		t.backend.lg.Fatal(
			"failed to find a bucket",
			zap.Stringer("bucket-name", bucketType),
			zap.Stack("stack"),
		)
	}
	if seq {
		// it is useful to increase fill percent when the workloads are mostly append-only.
		// this can delay the page split and reduce space usage.
		bucket.FillPercent = 0.9
	}
	if err := bucket.Put(key, value); err != nil {
		t.backend.lg.Fatal(
			"failed to write to a bucket",
			zap.Stringer("bucket-name", bucketType),
			zap.Error(err),
		)
	}
	t.pending++
}

// UnsafeRange must be called holding the lock on the tx.
func (t *batchTx) UnsafeRange(bucketType Bucket, key, endKey []byte, limit int64) ([][]byte, [][]byte) {
	bucket := t.tx.Bucket(bucketType.Name())
	if bucket == nil {
		t.backend.lg.Fatal(
			"failed to find a bucket",
			zap.Stringer("bucket-name", bucketType),
			zap.Stack("stack"),
		)
	}
	return unsafeRange(bucket.Cursor(), key, endKey, limit)
}

func unsafeRange(c *bolt.Cursor, key, endKey []byte, limit int64) (keys [][]byte, vs [][]byte) {
	if limit <= 0 {
		limit = math.MaxInt64
	}
	var isMatch func(b []byte) bool
	if len(endKey) > 0 {
		isMatch = func(b []byte) bool { return bytes.Compare(b, endKey) < 0 }
	} else {
		isMatch = func(b []byte) bool { return bytes.Equal(b, key) }
		limit = 1
	}

	for ck, cv := c.Seek(key); ck != nil && isMatch(ck); ck, cv = c.Next() {
		vs = append(vs, cv)
		keys = append(keys, ck)
		if limit == int64(len(keys)) {
			break
		}
	}
	return keys, vs
}

// UnsafeDelete must be called holding the lock on the tx.
func (t *batchTx) UnsafeDelete(bucketType Bucket, key []byte) {
	bucket := t.tx.Bucket(bucketType.Name())
	if bucket == nil {
		t.backend.lg.Fatal(
			"failed to find a bucket",
			zap.Stringer("bucket-name", bucketType),
			zap.Stack("stack"),
		)
	}
	err := bucket.Delete(key)
	if err != nil {
		t.backend.lg.Fatal(
			"failed to delete a key",
			zap.Stringer("bucket-name", bucketType),
			zap.Error(err),
		)
	}
	t.pending++
}

// UnsafeForEach must be called holding the lock on the tx.
func (t *batchTx) UnsafeForEach(bucket Bucket, visitor func(k, v []byte) error) error {
	return unsafeForEach(t.tx, bucket, visitor)
}

func unsafeForEach(tx *bolt.Tx, bucket Bucket, visitor func(k, v []byte) error) error {
	if b := tx.Bucket(bucket.Name()); b != nil {
		return b.ForEach(visitor)
	}
	return nil
}

// Commit commits a previous tx and begins a new writable one.
func (t *batchTx) Commit() {
<<<<<<< HEAD
	t.LockOutsideApply()
=======
	t.lock()
>>>>>>> c3390281
	t.commit(false)
	t.Unlock()
}

// CommitAndStop commits the previous tx and does not create a new one.
func (t *batchTx) CommitAndStop() {
<<<<<<< HEAD
	t.LockOutsideApply()
=======
	t.lock()
>>>>>>> c3390281
	t.commit(true)
	t.Unlock()
}

func (t *batchTx) safePending() int {
	t.Mutex.Lock()
	defer t.Mutex.Unlock()
	return t.pending
}

func (t *batchTx) commit(stop bool) {
	// commit the last tx
	if t.tx != nil {
		if t.pending == 0 && !stop {
			return
		}

		start := time.Now()

		// gofail: var beforeCommit struct{}
		err := t.tx.Commit()
		// gofail: var afterCommit struct{}

		rebalanceSec.Observe(t.tx.Stats().RebalanceTime.Seconds())
		spillSec.Observe(t.tx.Stats().SpillTime.Seconds())
		writeSec.Observe(t.tx.Stats().WriteTime.Seconds())
		commitSec.Observe(time.Since(start).Seconds())
		atomic.AddInt64(&t.backend.commits, 1)

		t.pending = 0
		if err != nil {
			t.backend.lg.Fatal("failed to commit tx", zap.Error(err))
		}
	}
	if !stop {
		t.tx = t.backend.begin(true)
	}
}

type batchTxBuffered struct {
	batchTx
	buf txWriteBuffer
}

func newBatchTxBuffered(backend *backend) *batchTxBuffered {
	tx := &batchTxBuffered{
		batchTx: batchTx{backend: backend},
		buf: txWriteBuffer{
			txBuffer:   txBuffer{make(map[BucketID]*bucketBuffer)},
			bucket2seq: make(map[BucketID]bool),
		},
	}
	tx.Commit()
	return tx
}

func (t *batchTxBuffered) Unlock() {
	if t.pending != 0 {
		t.backend.readTx.Lock() // blocks txReadBuffer for writing.
		t.buf.writeback(&t.backend.readTx.buf)
		t.backend.readTx.Unlock()
		if t.pending >= t.backend.batchLimit {
			t.commit(false)
		}
	}
	t.batchTx.Unlock()
}

func (t *batchTxBuffered) Commit() {
<<<<<<< HEAD
	t.LockOutsideApply()
=======
	t.lock()
>>>>>>> c3390281
	t.commit(false)
	t.Unlock()
}

func (t *batchTxBuffered) CommitAndStop() {
<<<<<<< HEAD
	t.LockOutsideApply()
=======
	t.lock()
>>>>>>> c3390281
	t.commit(true)
	t.Unlock()
}

func (t *batchTxBuffered) commit(stop bool) {
	if t.backend.hooks != nil {
		t.backend.hooks.OnPreCommitUnsafe(t)
	}

	// all read txs must be closed to acquire boltdb commit rwlock
	t.backend.readTx.Lock()
	t.unsafeCommit(stop)
	t.backend.readTx.Unlock()
}

func (t *batchTxBuffered) unsafeCommit(stop bool) {
	if t.backend.readTx.tx != nil {
		// wait all store read transactions using the current boltdb tx to finish,
		// then close the boltdb tx
		go func(tx *bolt.Tx, wg *sync.WaitGroup) {
			wg.Wait()
			if err := tx.Rollback(); err != nil {
				t.backend.lg.Fatal("failed to rollback tx", zap.Error(err))
			}
		}(t.backend.readTx.tx, t.backend.readTx.txWg)
		t.backend.readTx.reset()
	}

	t.batchTx.commit(stop)

	if !stop {
		t.backend.readTx.tx = t.backend.begin(false)
	}
}

func (t *batchTxBuffered) UnsafePut(bucket Bucket, key []byte, value []byte) {
	t.batchTx.UnsafePut(bucket, key, value)
	t.buf.put(bucket, key, value)
}

func (t *batchTxBuffered) UnsafeSeqPut(bucket Bucket, key []byte, value []byte) {
	t.batchTx.UnsafeSeqPut(bucket, key, value)
	t.buf.putSeq(bucket, key, value)
}<|MERGE_RESOLUTION|>--- conflicted
+++ resolved
@@ -245,22 +245,14 @@
 
 // Commit commits a previous tx and begins a new writable one.
 func (t *batchTx) Commit() {
-<<<<<<< HEAD
-	t.LockOutsideApply()
-=======
-	t.lock()
->>>>>>> c3390281
+	t.lock()
 	t.commit(false)
 	t.Unlock()
 }
 
 // CommitAndStop commits the previous tx and does not create a new one.
 func (t *batchTx) CommitAndStop() {
-<<<<<<< HEAD
-	t.LockOutsideApply()
-=======
-	t.lock()
->>>>>>> c3390281
+	t.lock()
 	t.commit(true)
 	t.Unlock()
 }
@@ -330,21 +322,13 @@
 }
 
 func (t *batchTxBuffered) Commit() {
-<<<<<<< HEAD
-	t.LockOutsideApply()
-=======
-	t.lock()
->>>>>>> c3390281
+	t.lock()
 	t.commit(false)
 	t.Unlock()
 }
 
 func (t *batchTxBuffered) CommitAndStop() {
-<<<<<<< HEAD
-	t.LockOutsideApply()
-=======
-	t.lock()
->>>>>>> c3390281
+	t.lock()
 	t.commit(true)
 	t.Unlock()
 }
